--- conflicted
+++ resolved
@@ -11,11 +11,8 @@
 
 from api import API
 from ftp import FTP
-<<<<<<< HEAD
 from data_warehouse_connection import DataWarehouseConnector
-=======
-from migrations import migrate_mssql, migrate_postgres
->>>>>>> 44b03431
+
 
 LOCALDIR = "files"
 SOURCEDIR = "schoolmint"
@@ -41,12 +38,7 @@
 )
 args = parser.parse_args()
 
-<<<<<<< HEAD
 notifications = create_notifications("Schoolmint", "mailgun", logs="app.log")
-=======
-notifications = create_notifications("Schoomint Connector", "mailgun")
-
->>>>>>> 44b03431
 
 def read_logs(filename):
     """
@@ -154,18 +146,11 @@
     for file in files:
         df_file = read_csv_to_df(f"{LOCALDIR}/{file}")
         df_container.append(df_file)
-<<<<<<< HEAD
     df = pd.concat(df_container, ignore_index=True)
     # df.to_csv("files/data.csv")
     result = dw_conn.exec_sproc(f"{os.getenv('SPROC_RAW_PREP')}")
     # count = result.fetchone()[0]
     count = 0
-=======
-    df = pd.concat(df_container)
-    result = conn.exec_sproc(f"{os.getenv('SPROC_RAW_PREP')} {school_year}")
-    count = result.fetchone()[0]
-    logging.info(f"Ran sproc and processed {count} records from {len(files)} files")
->>>>>>> 44b03431
     table = os.getenv("DB_RAW_TABLE")
     if count == 0:
         # for 2021 enrollment period, exclude duplicate Bridge records coming from the KBA SM instance
@@ -253,7 +238,6 @@
         process_change_tracking(dw_conn)
 
         if args.targets:
-<<<<<<< HEAD
             sync_enrollment_targets(dw_conn, school_year)
             logging.info(f"Running sproc_SchoolMint_LoadTargetsWide")
             dw_conn.exec_sproc("sproc_SchoolMint_LoadTargetsWide")
@@ -264,42 +248,17 @@
 
         process_fact_daily_status(dw_conn)
 
-=======
-            logging.info("Syncing enrollment Targets")
-            sync_enrollment_targets(conn, school_year)
-            logging.info("Running Load Targets Wide Sproc")
-            conn.exec_sproc("sproc_SchoolMint_LoadTargetsWide")
-            logging.info("Create Intercepts Sproc")
-            conn.exec_sproc("sproc_Schoolmint_create_intercepts")
-            logging.info("Load fact PM sproc")
-            conn.exec_sproc("sproc_Schoolmint_load_Fact_PM")
-
-        logging.info("Processing fact daily")
-        process_fact_daily_status(conn)
-
-        success_message = read_logs("app.log")
->>>>>>> 44b03431
         notifications.notify()
 
     except Exception as e:
         logging.exception(e)
         stack_trace = traceback.format_exc()
-<<<<<<< HEAD
         notifications.simple_email(
             to_address=os.getenv("FAILURE_EMAIL"),
             from_address=os.getenv("FROM_ADDRESS"),
             subject="Schoolmint Connector Failed",
             body="See data notifications channel for more details",
         )
-=======
-        failuer_email_address = os.getenv("FAILURE_EMAIL")
-        if failuer_email_address is not None:
-            notifications.simple_email(
-                to_address=failuer_email_address,
-                subject="Schoolmint Connector - Failed",
-                body="See #data_notifications for details."
-            )
->>>>>>> 44b03431
         notifications.notify(error_message=stack_trace)
 
 
