import argparse
import datetime as dt
import glob
import logging
import os
import sys
import time
import traceback

import pandas as pd
from sqlsorcery import MSSQL
from tenacity import *

from api import API
from ftp import FTP
from mailer import Mailer

LOCALDIR = "files"
SOURCEDIR = "schoolmint"


logging.basicConfig(
    handlers=[
        logging.FileHandler(filename="app.log", mode="w+"),
        logging.StreamHandler(sys.stdout),
    ],
    level=logging.INFO,
    format="%(asctime)s | %(levelname)s: %(message)s",
    datefmt="%Y-%m-%d %I:%M:%S%p %Z",
)

<<<<<<< HEAD
def read_logs(filename):
	with open(filename) as f:
		return f.read()

def read_from_csv(CSVFilename):

	#Ensure File Really Exists
	if (not os.path.isfile(CSVFilename)):
		raise Exception(f'Error: "{CSVFilename}" File Does Not Exists. Most likely problem downloading from sFTP')

	#Load CSV into Pandas DF
	df = pd.read_csv(CSVFilename,  sep=',', quotechar = '"' , doublequote = True,dtype=str,header=0)

	#Ensure Data is really in the DataFrame
	RowsImported=(len(df.index))
	if (RowsImported == 0):
		raise Exception(f'Error - No Data Was Loaded From CSV File: "{CSVFilename}"')
	else:
		logging.info(f'{RowsImported} Rows Successfully Imported From CSV File')
		
	return RowsImported,df

def insert_into_table(df,Schema,Table,prepare_sproc,post_process_sproc):
	

	conn = MSSQL()
	result=conn.exec_sproc(prepare_sproc)
	InitialRowCT=result.fetchone()[0]

	#Ensure Destination Table is Clean and Ready to be Loaded
	if (InitialRowCT == 0 ):

		#Load table from DF
		conn.insert_into(Table, df)

		#Get Counts Of Loaded Data
		sql=f"select count(1) ct from {Schema}.{Table};"
		result=conn.query(sql)
		RowCT=result['ct'].values[0]

		
		#Ensure data loaded successfully into destination table. If not, reload from backup table.
		if (RowCT == 0 ):
			sql=f"insert into {Schema}.{Table} select * from {Schema}.{Table}_backup;select count(1) ct from {Schema}.{Table};"
			result=conn.query(sql)
			InsertedRowCT=result['ct'].values[0]

			raise Exception(f'Error No Rows Loaded Into Table. {InsertedRowCT} Rows Reverted From Backup Table')
		else:
			#Since we loaded data into destination table successfully. Lets get count of rows in final backup table.
			sql=f"select count(1) ct from {Schema}.{Table}_backup;"
			result=conn.query(sql)
			BackupRowCT=result['ct'].values[0]
			
			logging.info(f'{BackupRowCT} Rows Successfully Loaded into Backup Table')
			logging.info(f'{RowCT} Rows Successfully Loaded into Table')


	else:
		raise Exception('Error Loading Data. Table Was Not Truncated.')	

	conn.exec_sproc(post_process_sproc)

	return BackupRowCT,RowCT


def process_change_tracking():
	##Generate Change History
	conn = MSSQL()
	if eval(getenv("DEV_DB_Environment", "False")):
		#Development Environment
		sproc=f"sproc_zdevpk_SchoolMint_Create_ChangeTracking_Entries"
	else:
		sproc=f"sproc_SchoolMint_Create_ChangeTracking_Entries '{SchoolYear4Digit}','{Enrollment_Period}'"

	result=conn.exec_sproc(sproc)	
	ChangeTrackingInsertedRowCT=result.fetchone()[0]
	logging.info(f'{ChangeTrackingInsertedRowCT} Rows Successfully Loaded into Change Log')
	
	return ChangeTrackingInsertedRowCT
	#RowCT=conn.query(sql)


def process_FactDailyStatus():
	##Generate Change History
	conn = MSSQL()
	if eval(getenv("DEV_DB_Environment", "False")):
		#Development Environment
		sproc=f"sproc_zdevpk_SchoolMint_Create_FactDailyStatus"
	else:
		sproc=f"sproc_SchoolMint_Create_FactDailyStatus"

	result=conn.exec_sproc(sproc)	
	FactDailyStatusInsertedRowCT=result.fetchone()[0]
	logging.info(f'{FactDailyStatusInsertedRowCT} Rows Successfully Loaded into FactDailyStatus')
	
	return FactDailyStatusInsertedRowCT


def api_request():
	api = API()
	api_tokens = [getenv("API_TOKEN_DATA"),getenv("API_TOKEN_DATA_INDEX")]
	for api_token in api_tokens:
		api.post_demand_export(api_token=api_token)

#Try Every 30 Seconds for 30 minutes
@retry(wait = wait_fixed(30) , stop=stop_after_attempt(60))
def download_files(deletelocalfiles=False,sourcedir=None,localdir=None,finalCSVname=None,DeleteRemoteFiles=False,RemoteFileIncludeString=""):
	#Clean Out Destination Directory
	if deletelocalfiles:
		filelist = [ filename for filename in os.listdir(localdir) ]
		for filename in filelist:
			if RemoteFileIncludeString in filename:
				os.remove(os.path.join(localdir, filename))


	#DownloadNewFiles
	downloading = downloadftp.Connection()
	downloading.download_dir(sourcedir,localdir)
	
	#Rename Latest Downloaded File Index File
	dst=""
	filelist =  sorted(os.listdir(localdir), key = lambda x: os.path.getctime(localdir + '/' + x))   
	for filename in filelist:
	 	if RemoteFileIncludeString in filename:
	 		src =localdir + '/' + filename 
	 		dst =localdir + '/' +  finalCSVname
	 		os.rename(src, dst) 

	if os.path.exists(dst):
		logging.info(f'{dst} Successfully Downloaded')
	else:
		raise Exception(f"Error: '{localdir}/{finalCSVname}' Was Not Successfully Downloaded")

	#Delete Files From Remote Server When Done Downloading
	if DeleteRemoteFiles:
	 	downloading.delete_files_remotedir(sourcedir)



def main():
	try:
		#Set Up ENV Variables
		Schema = getenv("DBSCHEMA", 'custom')

		#eval is used here to convert value from string to boolean
		deletelocalfiles= eval(getenv("DELETELOCALFILES", "True"))
		DeleteRemoteFiles=eval(getenv("DELETE_REMOTE_FILES", "True"))

		if eval(getenv("DEV_DB_Environment", "False")):
			#Development Environment
			RawTable = getenv("DBRAWTABLE_DEV", 'schoolmint_zdevpk_ApplicationData_raw')
			RawIndexTable = getenv("DBRAW_INDEX_TABLE_DEV", 'schoolmint_zdevpk_applicationdataindex_raw')
			raw_sproc='sproc_zdev_schoolmint_raw_preparetables'
			index_sproc='sproc_zdev_schoolmint_rawindex_preparetables'
			post_process_sproc='sproc_zdev_SchoolMint_UpdateSchoolYear'
			raw_post_process_sproc='sproc_zdev_SchoolMint_Raw_UpdateSchoolYear'
			index_post_process_sproc='sproc_zdev_SchoolMint_Index_UpdateSchoolYear'
		else:
			RawTable = getenv("DBRAWTABLE", 'schoolmint_ApplicationData_raw')
			RawIndexTable = getenv("DBRAW_INDEX_TABLE", 'schoolmint_applicationdataindex_raw')
			raw_sproc='sproc_SchoolMint_Raw_PrepareTables'
			index_sproc='sproc_SchoolMint_RawIndex_PrepareTables'
			raw_post_process_sproc='sproc_SchoolMint_Raw_UpdateSchoolYear'
			index_post_process_sproc='sproc_SchoolMint_Index_UpdateSchoolYear'


		#Instantiate Mailer
		mailer = Mailer()

		# Hit API
		api_request()

		# Check if files exist and wait if they don't

		#Download Latest Files

		download_files(deletelocalfiles=deletelocalfiles,sourcedir='schoolmint',localdir='files',finalCSVname='AutomatedApplicationData2020.csv',DeleteRemoteFiles=False,RemoteFileIncludeString="Data Raw")

		#Load Data Frame from Downloaded CSV
		RawRowsImported, df= read_from_csv('files/AutomatedApplicationData2020.csv')

		#Load Database from DataFrame
		RawBackupRowCT, RawRowCT= insert_into_table(df, Schema,RawTable,raw_sproc,raw_post_process_sproc)
=======
logging.getLogger("paramiko").setLevel(logging.ERROR)


def read_logs(filename):
    with open(filename) as f:
        return f.read()


def read_csv_to_df(csv):
    """ Read the csv into a dataframe in preparation for database load """
    if not os.path.isfile(csv):
        raise Exception(
            f"ERROR: '{csv}' file does not exist. Most likely problem downloading from sFTP."
        )
    df = pd.read_csv(csv, sep=",", quotechar='"', doublequote=True, dtype=str, header=0)
    count = len(df.index)
    if count == 0:
        raise Exception(f"ERROR: No data was loaded from CSV file '{csv}'.")
    else:
        logging.info(f"Read {count} rows from CSV file '{csv}'.")
    return df


def backup_and_truncate_table(conn, prep_sproc):
    """ Execute the prep sproc, which truncates the primary table. """
    result = conn.exec_sproc(prep_sproc)
    count = result.fetchone()[0]
    if count == 0:
        return True
    else:
        raise Exception(f"ERROR: Table {table} was not truncated.")


def get_records_count(conn, schema, table):
    """ Count the number of records in a given table. """
    result = conn.query(f"SELECT COUNT(1) records FROM {schema}.{table};")
    count = result["records"].values[0]
    return count


def load_from_backup_table(conn, schema, table):
    """
    Load data from backup table to primary table,
    only when there was an issue loading the csv into the primary table.
    """
    sql_insert = f"INSERT INTO {schema}.{table} SELECT * FROM {schema}.{table}_backup;"
    result = conn.query(sql_insert)
    count = get_records_count(conn, schema, table)
    raise Exception(
        f"ERROR: No rows loaded into {table}. {count} records reverted from backup table."
    )


def check_table_load(conn, schema, table):
    """ Ensure data was loaded successfully into the primary table. """
    count = get_records_count(conn, schema, table)
    if count == 0:
        load_from_backup_table(conn, schema, table)
    else:
        backup_count = get_records_count(conn, schema, f"{table}_backup")
        logging.info(f"Loaded {backup_count} rows into backup table '{table}_backup'.")
        logging.info(f"Loaded {count} rows into table '{table}''.")


def delete_data_files(directory):
    """ Delete data files (not everything) from the given directory """
    for file in os.listdir(directory):
        if "Data" in file:
            os.remove(os.path.join(directory, file))


def get_latest_file(filename):
    """ Get the file that matches the given name.
    Reverse sort by modification date in case there are multiple. """
    all_files = os.listdir(LOCALDIR)
    matched_files = [file for file in all_files if filename in file]
    files = sorted(
        matched_files,
        key=lambda file: os.path.getmtime(f"{LOCALDIR}/{file}"),
        reverse=True,
    )
    if files:
        file = files[0]
        logging.info(f"Downloaded '{file}'.")
        return file
    else:
        raise Exception(f"Error: '{filename}' was not downloaded.")


@retry(wait=wait_fixed(30), stop=stop_after_attempt(60))
def download_from_ftp(ftp):
    """
    Download data files from FTP.
    
    It can take some time for SchoolMint to upload the reports after the API request,
    so we use Tenacity retry to wait up to 30 min.
    """
    ftp.download_dir(SOURCEDIR, LOCALDIR)
    app_file = get_latest_file("Automated Application Data Raw")
    app_index_file = get_latest_file("Automated Application Data Index")
    return app_file, app_index_file


def process_application_data(conn, schema, file):
    """ Take application data from csv and insert into table """
    df = read_csv_to_df(f"{LOCALDIR}/{file}")
    if backup_and_truncate_table(conn, os.getenv("SPROC_RAW_PREP")):
        table = os.getenv("DB_RAW_TABLE")
        conn.insert_into(table, df)
        check_table_load(conn, schema, table)


def process_application_data_index(conn, schema, file):
    """ Take application data index from csv and insert into table """
    df = read_csv_to_df(f"{LOCALDIR}/{file}")
    if backup_and_truncate_table(conn, os.getenv("SPROC_RAW_INDEX_PREP")):
        table = os.getenv("DB_RAW_INDEX_TABLE")
        conn.insert_into(table, df)
        check_table_load(conn, schema, table)


def process_change_tracking(conn):
    """ Generate Change History """
    SchoolYear4Digit = os.getenv("SchoolYear4Digit", "2021")
    Enrollment_Period = os.getenv("Enrollment_Period", "2021")
    # sproc=f"sproc_SchoolMint_Create_ChangeTracking_Entries '{SchoolYear4Digit}','{Enrollment_Period}'"
    sproc = os.getenv("SPROC_CHANGE_TRACK")

    result = conn.exec_sproc(sproc)
    ChangeTrackingInsertedRowCT = result.fetchone()[0]
    logging.info(
        f"{ChangeTrackingInsertedRowCT} Rows Successfully Loaded into Change Log"
    )


def process_FactDailyStatus(conn):
    """ Generate Fact Daily Status """
    SchoolYear4Digit = os.getenv("SchoolYear4Digit", "2021")
    # sproc=f"sproc_SchoolMint_Create_FactDailyStatus '{SchoolYear4Digit}'"
    sproc = os.getenv("SPROC_FACT_DAILY")

    result = conn.exec_sproc(sproc)
    FactDailyStatusInsertedRowCT = result.fetchone()[0]
    logging.info(
        f"{FactDailyStatusInsertedRowCT} Rows Successfully Loaded into FactDailyStatus"
    )
>>>>>>> b44af053


<<<<<<< HEAD
		#Load Database from DataFrame
		RawIndexBackupRowCT, RawIndexRowCT= insert_into_table(df, Schema,RawIndexTable,index_sproc,index_post_process_sproc)
=======
def main():
    try:
        schema = os.getenv("DB_SCHEMA")
        conn = MSSQL()
        mailer = Mailer()
        ftp = FTP()

        # get files
        ftp.archive_remote_files(SOURCEDIR)
        API().request_reports()
        if eval(os.getenv("DELETE_LOCAL_FILES", "True")):
            delete_data_files(LOCALDIR)
        app_file, app_index_file = download_from_ftp(ftp)
>>>>>>> b44af053

        process_application_data(conn, schema, app_file)
        process_application_data_index(conn, schema, app_index_file)

        # process_change_tracking(conn)
        # process_FactDailyStatus(conn)

        success_message = read_logs("app.log")
        mailer.notify(results=success_message)
    except Exception as e:
        logging.exception(e)
        stack_trace = traceback.format_exc()
        mailer.notify(success=False, error_message=stack_trace)


if __name__ == "__main__":
    main()<|MERGE_RESOLUTION|>--- conflicted
+++ resolved
@@ -29,192 +29,6 @@
     datefmt="%Y-%m-%d %I:%M:%S%p %Z",
 )
 
-<<<<<<< HEAD
-def read_logs(filename):
-	with open(filename) as f:
-		return f.read()
-
-def read_from_csv(CSVFilename):
-
-	#Ensure File Really Exists
-	if (not os.path.isfile(CSVFilename)):
-		raise Exception(f'Error: "{CSVFilename}" File Does Not Exists. Most likely problem downloading from sFTP')
-
-	#Load CSV into Pandas DF
-	df = pd.read_csv(CSVFilename,  sep=',', quotechar = '"' , doublequote = True,dtype=str,header=0)
-
-	#Ensure Data is really in the DataFrame
-	RowsImported=(len(df.index))
-	if (RowsImported == 0):
-		raise Exception(f'Error - No Data Was Loaded From CSV File: "{CSVFilename}"')
-	else:
-		logging.info(f'{RowsImported} Rows Successfully Imported From CSV File')
-		
-	return RowsImported,df
-
-def insert_into_table(df,Schema,Table,prepare_sproc,post_process_sproc):
-	
-
-	conn = MSSQL()
-	result=conn.exec_sproc(prepare_sproc)
-	InitialRowCT=result.fetchone()[0]
-
-	#Ensure Destination Table is Clean and Ready to be Loaded
-	if (InitialRowCT == 0 ):
-
-		#Load table from DF
-		conn.insert_into(Table, df)
-
-		#Get Counts Of Loaded Data
-		sql=f"select count(1) ct from {Schema}.{Table};"
-		result=conn.query(sql)
-		RowCT=result['ct'].values[0]
-
-		
-		#Ensure data loaded successfully into destination table. If not, reload from backup table.
-		if (RowCT == 0 ):
-			sql=f"insert into {Schema}.{Table} select * from {Schema}.{Table}_backup;select count(1) ct from {Schema}.{Table};"
-			result=conn.query(sql)
-			InsertedRowCT=result['ct'].values[0]
-
-			raise Exception(f'Error No Rows Loaded Into Table. {InsertedRowCT} Rows Reverted From Backup Table')
-		else:
-			#Since we loaded data into destination table successfully. Lets get count of rows in final backup table.
-			sql=f"select count(1) ct from {Schema}.{Table}_backup;"
-			result=conn.query(sql)
-			BackupRowCT=result['ct'].values[0]
-			
-			logging.info(f'{BackupRowCT} Rows Successfully Loaded into Backup Table')
-			logging.info(f'{RowCT} Rows Successfully Loaded into Table')
-
-
-	else:
-		raise Exception('Error Loading Data. Table Was Not Truncated.')	
-
-	conn.exec_sproc(post_process_sproc)
-
-	return BackupRowCT,RowCT
-
-
-def process_change_tracking():
-	##Generate Change History
-	conn = MSSQL()
-	if eval(getenv("DEV_DB_Environment", "False")):
-		#Development Environment
-		sproc=f"sproc_zdevpk_SchoolMint_Create_ChangeTracking_Entries"
-	else:
-		sproc=f"sproc_SchoolMint_Create_ChangeTracking_Entries '{SchoolYear4Digit}','{Enrollment_Period}'"
-
-	result=conn.exec_sproc(sproc)	
-	ChangeTrackingInsertedRowCT=result.fetchone()[0]
-	logging.info(f'{ChangeTrackingInsertedRowCT} Rows Successfully Loaded into Change Log')
-	
-	return ChangeTrackingInsertedRowCT
-	#RowCT=conn.query(sql)
-
-
-def process_FactDailyStatus():
-	##Generate Change History
-	conn = MSSQL()
-	if eval(getenv("DEV_DB_Environment", "False")):
-		#Development Environment
-		sproc=f"sproc_zdevpk_SchoolMint_Create_FactDailyStatus"
-	else:
-		sproc=f"sproc_SchoolMint_Create_FactDailyStatus"
-
-	result=conn.exec_sproc(sproc)	
-	FactDailyStatusInsertedRowCT=result.fetchone()[0]
-	logging.info(f'{FactDailyStatusInsertedRowCT} Rows Successfully Loaded into FactDailyStatus')
-	
-	return FactDailyStatusInsertedRowCT
-
-
-def api_request():
-	api = API()
-	api_tokens = [getenv("API_TOKEN_DATA"),getenv("API_TOKEN_DATA_INDEX")]
-	for api_token in api_tokens:
-		api.post_demand_export(api_token=api_token)
-
-#Try Every 30 Seconds for 30 minutes
-@retry(wait = wait_fixed(30) , stop=stop_after_attempt(60))
-def download_files(deletelocalfiles=False,sourcedir=None,localdir=None,finalCSVname=None,DeleteRemoteFiles=False,RemoteFileIncludeString=""):
-	#Clean Out Destination Directory
-	if deletelocalfiles:
-		filelist = [ filename for filename in os.listdir(localdir) ]
-		for filename in filelist:
-			if RemoteFileIncludeString in filename:
-				os.remove(os.path.join(localdir, filename))
-
-
-	#DownloadNewFiles
-	downloading = downloadftp.Connection()
-	downloading.download_dir(sourcedir,localdir)
-	
-	#Rename Latest Downloaded File Index File
-	dst=""
-	filelist =  sorted(os.listdir(localdir), key = lambda x: os.path.getctime(localdir + '/' + x))   
-	for filename in filelist:
-	 	if RemoteFileIncludeString in filename:
-	 		src =localdir + '/' + filename 
-	 		dst =localdir + '/' +  finalCSVname
-	 		os.rename(src, dst) 
-
-	if os.path.exists(dst):
-		logging.info(f'{dst} Successfully Downloaded')
-	else:
-		raise Exception(f"Error: '{localdir}/{finalCSVname}' Was Not Successfully Downloaded")
-
-	#Delete Files From Remote Server When Done Downloading
-	if DeleteRemoteFiles:
-	 	downloading.delete_files_remotedir(sourcedir)
-
-
-
-def main():
-	try:
-		#Set Up ENV Variables
-		Schema = getenv("DBSCHEMA", 'custom')
-
-		#eval is used here to convert value from string to boolean
-		deletelocalfiles= eval(getenv("DELETELOCALFILES", "True"))
-		DeleteRemoteFiles=eval(getenv("DELETE_REMOTE_FILES", "True"))
-
-		if eval(getenv("DEV_DB_Environment", "False")):
-			#Development Environment
-			RawTable = getenv("DBRAWTABLE_DEV", 'schoolmint_zdevpk_ApplicationData_raw')
-			RawIndexTable = getenv("DBRAW_INDEX_TABLE_DEV", 'schoolmint_zdevpk_applicationdataindex_raw')
-			raw_sproc='sproc_zdev_schoolmint_raw_preparetables'
-			index_sproc='sproc_zdev_schoolmint_rawindex_preparetables'
-			post_process_sproc='sproc_zdev_SchoolMint_UpdateSchoolYear'
-			raw_post_process_sproc='sproc_zdev_SchoolMint_Raw_UpdateSchoolYear'
-			index_post_process_sproc='sproc_zdev_SchoolMint_Index_UpdateSchoolYear'
-		else:
-			RawTable = getenv("DBRAWTABLE", 'schoolmint_ApplicationData_raw')
-			RawIndexTable = getenv("DBRAW_INDEX_TABLE", 'schoolmint_applicationdataindex_raw')
-			raw_sproc='sproc_SchoolMint_Raw_PrepareTables'
-			index_sproc='sproc_SchoolMint_RawIndex_PrepareTables'
-			raw_post_process_sproc='sproc_SchoolMint_Raw_UpdateSchoolYear'
-			index_post_process_sproc='sproc_SchoolMint_Index_UpdateSchoolYear'
-
-
-		#Instantiate Mailer
-		mailer = Mailer()
-
-		# Hit API
-		api_request()
-
-		# Check if files exist and wait if they don't
-
-		#Download Latest Files
-
-		download_files(deletelocalfiles=deletelocalfiles,sourcedir='schoolmint',localdir='files',finalCSVname='AutomatedApplicationData2020.csv',DeleteRemoteFiles=False,RemoteFileIncludeString="Data Raw")
-
-		#Load Data Frame from Downloaded CSV
-		RawRowsImported, df= read_from_csv('files/AutomatedApplicationData2020.csv')
-
-		#Load Database from DataFrame
-		RawBackupRowCT, RawRowCT= insert_into_table(df, Schema,RawTable,raw_sproc,raw_post_process_sproc)
-=======
 logging.getLogger("paramiko").setLevel(logging.ERROR)
 
 
@@ -325,6 +139,7 @@
         table = os.getenv("DB_RAW_TABLE")
         conn.insert_into(table, df)
         check_table_load(conn, schema, table)
+        conn.exec_sproc(os.getenv("SPROC_RAW_POST"))
 
 
 def process_application_data_index(conn, schema, file):
@@ -334,40 +149,21 @@
         table = os.getenv("DB_RAW_INDEX_TABLE")
         conn.insert_into(table, df)
         check_table_load(conn, schema, table)
+        conn.exec_sproc(os.getenv("SPROC_RAW_INDEX_POST"))
 
 
 def process_change_tracking(conn):
-    """ Generate Change History """
-    SchoolYear4Digit = os.getenv("SchoolYear4Digit", "2021")
-    Enrollment_Period = os.getenv("Enrollment_Period", "2021")
-    # sproc=f"sproc_SchoolMint_Create_ChangeTracking_Entries '{SchoolYear4Digit}','{Enrollment_Period}'"
-    sproc = os.getenv("SPROC_CHANGE_TRACK")
-
-    result = conn.exec_sproc(sproc)
-    ChangeTrackingInsertedRowCT = result.fetchone()[0]
-    logging.info(
-        f"{ChangeTrackingInsertedRowCT} Rows Successfully Loaded into Change Log"
-    )
+    result = conn.exec_sproc(os.getenv("SPROC_CHANGE_TRACK"))
+    count = result.fetchone()[0]
+    logging.info(f"Loaded {count} rows into Change History table.")
 
 
-def process_FactDailyStatus(conn):
-    """ Generate Fact Daily Status """
-    SchoolYear4Digit = os.getenv("SchoolYear4Digit", "2021")
-    # sproc=f"sproc_SchoolMint_Create_FactDailyStatus '{SchoolYear4Digit}'"
-    sproc = os.getenv("SPROC_FACT_DAILY")
-
-    result = conn.exec_sproc(sproc)
-    FactDailyStatusInsertedRowCT = result.fetchone()[0]
-    logging.info(
-        f"{FactDailyStatusInsertedRowCT} Rows Successfully Loaded into FactDailyStatus"
-    )
->>>>>>> b44af053
+def process_fact_daily_status(conn):
+    result = conn.exec_sproc(os.getenv("SPROC_FACT_DAILY"))
+    count = result.fetchone()[0]
+    logging.info(f"Loaded {count} rows into Fact Daily Status table.")
 
 
-<<<<<<< HEAD
-		#Load Database from DataFrame
-		RawIndexBackupRowCT, RawIndexRowCT= insert_into_table(df, Schema,RawIndexTable,index_sproc,index_post_process_sproc)
-=======
 def main():
     try:
         schema = os.getenv("DB_SCHEMA")
@@ -375,19 +171,17 @@
         mailer = Mailer()
         ftp = FTP()
 
-        # get files
         ftp.archive_remote_files(SOURCEDIR)
         API().request_reports()
         if eval(os.getenv("DELETE_LOCAL_FILES", "True")):
             delete_data_files(LOCALDIR)
         app_file, app_index_file = download_from_ftp(ftp)
->>>>>>> b44af053
 
         process_application_data(conn, schema, app_file)
         process_application_data_index(conn, schema, app_index_file)
 
-        # process_change_tracking(conn)
-        # process_FactDailyStatus(conn)
+        process_change_tracking(conn)
+        process_fact_daily_status(conn)
 
         success_message = read_logs("app.log")
         mailer.notify(results=success_message)
